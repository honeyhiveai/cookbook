--- conflicted
+++ resolved
@@ -13,11 +13,7 @@
         "typescript": "^5.0.0"
     },
     "dependencies": {
-<<<<<<< HEAD
-        "chromadb": "^1.8.1",
-=======
         "chromadb": "1.8.1",
->>>>>>> 2ffeab5b
         "honeyhive": "^1.0.6"
     }
 }